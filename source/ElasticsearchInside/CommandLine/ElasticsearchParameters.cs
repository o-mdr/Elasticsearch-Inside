--- conflicted
+++ resolved
@@ -1,173 +1,171 @@
-﻿using ElasticsearchInside.Configuration;
-using System;
-using System.Collections.Generic;
-using System.Diagnostics;
-using System.IO;
-
-namespace ElasticsearchInside.CommandLine
-{
-    internal class ElasticsearchParameters : IElasticsearchParameters
-    {
-        private static readonly Random Random = new Random();
-
-        private Action<string, object[]> _logger = (format, args) => Trace.WriteLine(string.Format(format, args));
-
-        private IList<string> _customCommandlineArguments = new List<string>();
-        public ElasticsearchParameters()
-        {
-            ElasticsearchPort = Random.Next(49152, 65535 + 1);
-            EsNodeName = "elasticsearch_" + ElasticsearchPort;
-            Clustername = EsNodeName;
-            NetworkHost = "127.0.0.1";
-        }
-
-        [FormattedArgument("-Xms{0}m", 128)]
-        public int? InitialHeapSize { get; set; }
-
-        [FormattedArgument("-Xmx{0}m", 128)]
-        public int? MaximumHeapSize { get; set; }
-
-        [FormattedArgument("-Djava.awt.headless={0}", true)]
-        public bool Headless { get; set; }
-
-        [BooleanArgument("-XX:+UseParNewGC", true)]
-        public bool EnableAParallelYoungGenerationGCwithTheConcurrentGC { get; set; }
-
-        [BooleanArgument("-XX:+UseConcMarkSweepGC", true)]
-        public bool UseConcurrentMarkSweepGC { get; set; }
-
-        [FormattedArgument("-XX:CMSInitiatingOccupancyFraction={0}", 75)]
-        public int? CMSInitiatingOccupancyFraction { get; set; }
-
-        [BooleanArgument("-XX:+UseCMSInitiatingOccupancyOnly", true)]
-        public bool UseCMSInitiatingOccupancyOnly { get; set; }
-
-        [BooleanArgument("-XX:+HeapDumpOnOutOfMemoryError", true)]
-        public bool HeapDumpOnOutOfMemoryError { get; set; }
-
-        [BooleanArgument("-XX:+DisableExplicitGC", true)]
-        public bool DisableExplicitGC { get; set; }
-
-        [FormattedArgument("-Dfile.encoding={0}", "UTF-8")]
-        public string FileEncoding { get; set; }
-
-        [BooleanArgument("-Delasticsearch", true)]
-        internal string Elasticsearch { get; set; }
-
-        [FormattedArgument("-Des-foreground={0}", true)]
-        public YesNoParameter EsForeground { get; set; }
-
-        [FormattedArgument("-Des.path.home=\"{0}\"")]
-        public DirectoryInfo EsHomePath { get; set; }
-
-        [FormattedArgument("-Des.http.port={0}", 1234)]
-        public int? ElasticsearchPort { get; set; }
-
-        [FormattedArgument("-Des.node.name={0}", "integrationtest_node")]
-        public string EsNodeName { get; set; }
-
-        [FormattedArgument("-Des.path.conf={0}", "config")]
-        public DirectoryInfo ConfigPath { get; set; }
-
-        [FormattedArgument("-Des.script.inline={0}", true)]
-        public OnOffParameter ElasticsearchScriptInline { get; set; }
-
-        [FormattedArgument("-Des.script.indexed={0}", true)]
-        public OnOffParameter ElasticsearchScriptIndexed { get; set; }
-
-        [FormattedArgument("-Des.script.file={0}", true)]
-        public OnOffParameter ElasticsearchScriptFile { get; set; }
-
-        [FormattedArgument("-Des.discovery.zen.ping.multicast.enabled={0}", false)]
-        public bool ZenPingMulticastEnabled { get; set; }
-
-        //[FormattedArgument("-Des.index.gateway.type={0}", "none")]
-        //public string IndexGatewayType { get; set; }
-
-        //[FormattedArgument("-Des.gateway.type={0}", "none")]
-        //public string GatewayType { get; set; }
-
-        [FormattedArgument("-Des.index.number_of_shards={0}", 1)]
-        public int? IndexNumberOfShards { get; set; }
-
-        [FormattedArgument("-Des.index.number_of_replicas={0}", 0)]
-        public int? IndexNumberOfReplicas { get; set; }
-
-        [FormattedArgument("-Des.node.local={0}", true)]
-        public bool EsNodeLocal { get; set; }
-
-        //[FormattedArgument("-Des.gateway.type={0}", "local")]
-        //public string Gateway { get; set; }
-
-        [FormattedArgument("-Des.cluster.name=integrationtest_{0}", "tester")]
-        public string Clustername { get; set; }
-
-        [FormattedArgument("-Des.network.host={0}")]
-        public string NetworkHost { get; set; }
-
-        [FormattedArgument("{0}")]
-        public string CustomArguments
-        {
-            get { return string.Join(" ", _customCommandlineArguments); }
-        }
-
-        [BooleanArgument(@"-cp ""lib/*""", true)]
-        internal object ClassPath { get; set; }
-
-        [BooleanArgument("\"org.elasticsearch.bootstrap.Elasticsearch\"", true)]
-        internal object JarFile { get; set; }
-
-<<<<<<< HEAD
-        internal List<Plugin> Plugins { get; } = new List<Plugin>();
-=======
-        [BooleanArgument("start", true)]
-        internal object ESArgument { get; set; }
->>>>>>> c563e0fe
-
-        public IElasticsearchParameters HeapSize(int initialHeapsizeMB = 128, int maximumHeapsizeMB = 128)
-        {
-            InitialHeapSize = initialHeapsizeMB;
-            MaximumHeapSize = maximumHeapsizeMB;
-            return this;
-        }
-
-
-        public IElasticsearchParameters Port(int port)
-        {
-            ElasticsearchPort = port;
-            return this;
-        }
-
-        public IElasticsearchParameters EnableLogging(bool enable = true)
-        {
-            this.LoggingEnabled = enable;
-            return this;
-        }
-
-        public bool LoggingEnabled { get; set; }
-
-        public Action<string, object[]> Logger
-        {
-            get { return _logger; }
-        }
-
-        public IElasticsearchParameters LogTo(Action<string, object[]> logger)
-        {
-            this._logger = logger;
-            return this;
-        }
-
-
-        public IElasticsearchParameters AddArgument(string argument)
-        {
-            _customCommandlineArguments.Add(argument);
-            return this;
-        }
-
-        public IElasticsearchParameters AddPlugin(Plugin plugin)
-        {
-            Plugins.Add(plugin);
-            return this;
-        }
-    }
-}
+﻿using ElasticsearchInside.Configuration;
+using System;
+using System.Collections.Generic;
+using System.Diagnostics;
+using System.IO;
+
+namespace ElasticsearchInside.CommandLine
+{
+    internal class ElasticsearchParameters : IElasticsearchParameters
+    {
+        private static readonly Random Random = new Random();
+
+        private Action<string, object[]> _logger = (format, args) => Trace.WriteLine(string.Format(format, args));
+
+        private IList<string> _customCommandlineArguments = new List<string>();
+        public ElasticsearchParameters()
+        {
+            ElasticsearchPort = Random.Next(49152, 65535 + 1);
+            EsNodeName = "elasticsearch_" + ElasticsearchPort;
+            Clustername = EsNodeName;
+            NetworkHost = "127.0.0.1";
+        }
+
+        [FormattedArgument("-Xms{0}m", 128)]
+        public int? InitialHeapSize { get; set; }
+
+        [FormattedArgument("-Xmx{0}m", 128)]
+        public int? MaximumHeapSize { get; set; }
+
+        [FormattedArgument("-Djava.awt.headless={0}", true)]
+        public bool Headless { get; set; }
+
+        [BooleanArgument("-XX:+UseParNewGC", true)]
+        public bool EnableAParallelYoungGenerationGCwithTheConcurrentGC { get; set; }
+
+        [BooleanArgument("-XX:+UseConcMarkSweepGC", true)]
+        public bool UseConcurrentMarkSweepGC { get; set; }
+
+        [FormattedArgument("-XX:CMSInitiatingOccupancyFraction={0}", 75)]
+        public int? CMSInitiatingOccupancyFraction { get; set; }
+
+        [BooleanArgument("-XX:+UseCMSInitiatingOccupancyOnly", true)]
+        public bool UseCMSInitiatingOccupancyOnly { get; set; }
+
+        [BooleanArgument("-XX:+HeapDumpOnOutOfMemoryError", true)]
+        public bool HeapDumpOnOutOfMemoryError { get; set; }
+
+        [BooleanArgument("-XX:+DisableExplicitGC", true)]
+        public bool DisableExplicitGC { get; set; }
+
+        [FormattedArgument("-Dfile.encoding={0}", "UTF-8")]
+        public string FileEncoding { get; set; }
+
+        [BooleanArgument("-Delasticsearch", true)]
+        internal string Elasticsearch { get; set; }
+
+        [FormattedArgument("-Des-foreground={0}", true)]
+        public YesNoParameter EsForeground { get; set; }
+
+        [FormattedArgument("-Des.path.home=\"{0}\"")]
+        public DirectoryInfo EsHomePath { get; set; }
+
+        [FormattedArgument("-Des.http.port={0}", 1234)]
+        public int? ElasticsearchPort { get; set; }
+
+        [FormattedArgument("-Des.node.name={0}", "integrationtest_node")]
+        public string EsNodeName { get; set; }
+
+        [FormattedArgument("-Des.path.conf={0}", "config")]
+        public DirectoryInfo ConfigPath { get; set; }
+
+        [FormattedArgument("-Des.script.inline={0}", true)]
+        public OnOffParameter ElasticsearchScriptInline { get; set; }
+
+        [FormattedArgument("-Des.script.indexed={0}", true)]
+        public OnOffParameter ElasticsearchScriptIndexed { get; set; }
+
+        [FormattedArgument("-Des.script.file={0}", true)]
+        public OnOffParameter ElasticsearchScriptFile { get; set; }
+
+        [FormattedArgument("-Des.discovery.zen.ping.multicast.enabled={0}", false)]
+        public bool ZenPingMulticastEnabled { get; set; }
+
+        //[FormattedArgument("-Des.index.gateway.type={0}", "none")]
+        //public string IndexGatewayType { get; set; }
+
+        //[FormattedArgument("-Des.gateway.type={0}", "none")]
+        //public string GatewayType { get; set; }
+
+        [FormattedArgument("-Des.index.number_of_shards={0}", 1)]
+        public int? IndexNumberOfShards { get; set; }
+
+        [FormattedArgument("-Des.index.number_of_replicas={0}", 0)]
+        public int? IndexNumberOfReplicas { get; set; }
+
+        [FormattedArgument("-Des.node.local={0}", true)]
+        public bool EsNodeLocal { get; set; }
+
+        //[FormattedArgument("-Des.gateway.type={0}", "local")]
+        //public string Gateway { get; set; }
+
+        [FormattedArgument("-Des.cluster.name=integrationtest_{0}", "tester")]
+        public string Clustername { get; set; }
+
+        [FormattedArgument("-Des.network.host={0}")]
+        public string NetworkHost { get; set; }
+
+        [FormattedArgument("{0}")]
+        public string CustomArguments
+        {
+            get { return string.Join(" ", _customCommandlineArguments); }
+        }
+
+        [BooleanArgument(@"-cp ""lib/*""", true)]
+        internal object ClassPath { get; set; }
+
+        [BooleanArgument("\"org.elasticsearch.bootstrap.Elasticsearch\"", true)]
+        internal object JarFile { get; set; }
+
+        internal List<Plugin> Plugins { get; } = new List<Plugin>();
+
+        [BooleanArgument("start", true)]
+        internal object ESArgument { get; set; }
+
+        public IElasticsearchParameters HeapSize(int initialHeapsizeMB = 128, int maximumHeapsizeMB = 128)
+        {
+            InitialHeapSize = initialHeapsizeMB;
+            MaximumHeapSize = maximumHeapsizeMB;
+            return this;
+        }
+
+
+        public IElasticsearchParameters Port(int port)
+        {
+            ElasticsearchPort = port;
+            return this;
+        }
+
+        public IElasticsearchParameters EnableLogging(bool enable = true)
+        {
+            this.LoggingEnabled = enable;
+            return this;
+        }
+
+        public bool LoggingEnabled { get; set; }
+
+        public Action<string, object[]> Logger
+        {
+            get { return _logger; }
+        }
+
+        public IElasticsearchParameters LogTo(Action<string, object[]> logger)
+        {
+            this._logger = logger;
+            return this;
+        }
+
+
+        public IElasticsearchParameters AddArgument(string argument)
+        {
+            _customCommandlineArguments.Add(argument);
+            return this;
+        }
+
+        public IElasticsearchParameters AddPlugin(Plugin plugin)
+        {
+            Plugins.Add(plugin);
+            return this;
+        }
+    }
+}